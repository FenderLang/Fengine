--- conflicted
+++ resolved
@@ -48,11 +48,9 @@
     BinaryOpEval(TS::BinaryOp, Box<[Expression<TS>; 2]>),
     /// Evaluate a unary operation on a sub-expression
     UnaryOpEval(TS::UnaryOp, Box<Expression<TS>>),
-<<<<<<< HEAD
+    Initialize(TS::Init, Vec<Expression<TS>>),
+
     /// Invoke a function that is known at compiletime
-=======
-    Initialize(TS::Init, Vec<Expression<TS>>),
->>>>>>> 725501af
     StaticFunctionCall(FunctionRef<TS>, Vec<Expression<TS>>),
     /// Invoke a function whose identity is not known until runtime
     DynamicFunctionCall(Box<Expression<TS>>, Vec<Expression<TS>>),
