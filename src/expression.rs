use crate::{
    error::FreightError, execution_engine::ExecutionEngine, function::FunctionRef, TypeSystem,
};

use std::{fmt::Debug, ops::Deref};

pub struct NativeFunction<TS: TypeSystem>(
    fn(&mut ExecutionEngine<TS>, Vec<TS::Value>) -> Result<TS::Value, FreightError>,
);

impl<TS: TypeSystem> NativeFunction<TS> {
    pub fn new(
        value: fn(&mut ExecutionEngine<TS>, Vec<TS::Value>) -> Result<TS::Value, FreightError>,
    ) -> Self {
        Self(value)
    }
}

impl<TS: TypeSystem> Deref for NativeFunction<TS> {
    type Target = fn(&mut ExecutionEngine<TS>, Vec<TS::Value>) -> Result<TS::Value, FreightError>;

    fn deref(&self) -> &Self::Target {
        &self.0
    }
}

impl<TS: TypeSystem> Debug for NativeFunction<TS> {
    fn fmt(&self, f: &mut std::fmt::Formatter<'_>) -> std::fmt::Result {
        f.debug_tuple("NativeFunction").finish()
    }
}

#[derive(Clone, Debug, PartialEq)]
pub enum VariableType {
    Captured(usize),
    Stack(usize),
}

#[derive(Debug)]
pub enum Expression<TS: TypeSystem> {
    RawValue(TS::Value),
    Variable(VariableType),
    Global(usize),
    BinaryOpEval(TS::BinaryOp, Box<[Expression<TS>; 2]>),
    UnaryOpEval(TS::UnaryOp, Box<Expression<TS>>),
    StaticFunctionCall(FunctionRef<TS>, Vec<Expression<TS>>),
    DynamicFunctionCall(Box<Expression<TS>>, Vec<Expression<TS>>),
    NativeFunctionCall(NativeFunction<TS>, Vec<Expression<TS>>),
    FunctionCapture(FunctionRef<TS>),
    AssignStack(usize, Box<Expression<TS>>),
    AssignGlobal(usize, Box<Expression<TS>>),
<<<<<<< HEAD
}

impl<TS: TypeSystem> Expression<TS> {
    pub fn stack(addr: usize) -> Expression<TS> {
        Expression::Variable(VariableType::Stack(addr))
    }

    pub fn captured(addr: usize) -> Expression<TS> {
        Expression::Variable(VariableType::Captured(addr))
    }
=======
    AssignDynamic(Box<[Expression<TS>; 2]>),
>>>>>>> ad970650
}<|MERGE_RESOLUTION|>--- conflicted
+++ resolved
@@ -49,7 +49,7 @@
     FunctionCapture(FunctionRef<TS>),
     AssignStack(usize, Box<Expression<TS>>),
     AssignGlobal(usize, Box<Expression<TS>>),
-<<<<<<< HEAD
+    AssignDynamic(Box<[Expression<TS>; 2]>),
 }
 
 impl<TS: TypeSystem> Expression<TS> {
@@ -60,7 +60,4 @@
     pub fn captured(addr: usize) -> Expression<TS> {
         Expression::Variable(VariableType::Captured(addr))
     }
-=======
-    AssignDynamic(Box<[Expression<TS>; 2]>),
->>>>>>> ad970650
 }