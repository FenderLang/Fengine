use crate::{
    error::FreightError,
    function::{FunctionRef, FunctionType},
    instruction::{Instruction, InstructionWrapper},
    value::Value,
    BinaryOperator, TypeSystem, UnaryOperator,
};
use std::{fmt::Debug, rc::Rc};

mod location_identifiers;
pub use location_identifiers::*;

#[derive(Debug)]
pub struct ExecutionContext<TS: TypeSystem> {
    stack: Vec<TS::Value>,
    instructions: Vec<Instruction<TS>>,
    instruction: usize,
    frames: Vec<usize>,
    call_stack: Vec<usize>,
    frame: usize,
    registers: [TS::Value; 3],
    entry_point: usize,
    initial_stack_size: usize,
}

impl<TS: TypeSystem> ExecutionContext<TS> {
    pub fn new(
        instructions: Vec<Instruction<TS>>,
        stack_size: usize,
        entry_point: usize,
    ) -> ExecutionContext<TS> {
        ExecutionContext {
            stack: Vec::with_capacity(stack_size),
            initial_stack_size: stack_size,
            instructions,
            instruction: 0,
            frames: vec![],
            call_stack: vec![],
            frame: 0,
            registers: std::array::from_fn(|_| Value::uninitialized_reference()),
            entry_point,
        }
    }

    pub fn stack_size(&self) -> usize {
        self.stack.len()
    }

    pub fn get_register(&self, register: RegisterId) -> &TS::Value {
        &self.registers[register.id()]
    }

    pub fn get_register_mut(&mut self, register: RegisterId) -> &mut TS::Value {
        &mut self.registers[register.id()]
    }

    pub fn get_stack(&self, offset: usize) -> &TS::Value {
        &self.stack[self.frame + offset]
    }

    pub fn get_stack_mut(&mut self, offset: usize) -> &mut TS::Value {
        &mut self.stack[self.frame + offset]
    }

    pub fn get(&self, location: &Location) -> &TS::Value {
        match location {
            Location::Register(reg) => self.get_register(*reg),
            Location::Addr(offset) => self.get_stack(*offset),
        }
    }

    pub fn get_mut(&mut self, location: &Location) -> &mut TS::Value {
        match location {
            Location::Register(reg) => self.get_register_mut(*reg),
            Location::Addr(offset) => self.get_stack_mut(*offset),
        }
    }

    pub fn set(&mut self, offset: usize, value: TS::Value) {
        self.stack[self.frame + offset] = value;
    }

    pub fn call_function(
        &mut self,
        func: FunctionRef<TS>,
        args: Vec<TS::Value>,
    ) -> Result<TS::Value, FreightError> {
        *self.get_register_mut(RegisterId::Return) = func.into();
        let frame_num = self.frames.len();
        self.stack.push(Value::uninitialized_reference());
        let arg_count = args.len();
        self.stack.extend(args);
        self.execute(InstructionWrapper::RawInstruction(
            Instruction::InvokeDynamic(arg_count),
        ))?;
        while self.frames.len() > frame_num {
            self.execute_next()?;
        }
        Ok(std::mem::take(self.get_register_mut(RegisterId::Return)))
    }

    fn do_return(&mut self, stack_size: usize) {
        if self.frames.is_empty() {
            self.instruction = self.instructions.len();
            return;
        }
        self.frame = self.frames.pop().unwrap();
        self.instruction = self.call_stack.pop().unwrap();
        self.stack.drain((self.stack.len() - stack_size)..);
    }

    fn do_invoke(&mut self, arg_count: usize, stack_size: usize, instruction: usize) {
        self.call_stack.push(self.instruction);
        self.frames.push(self.frame);
        self.instruction = instruction;
        // Subtract 1 to account for the held value slot
        for _ in 0..stack_size - arg_count - 1 {
            self.stack.push(Value::uninitialized_reference());
        }
        self.frame = self.stack.len() - stack_size;
    }
}

/// execution functionality
impl<TS: TypeSystem> ExecutionContext<TS> {
    pub fn run(&mut self) -> Result<(), FreightError> {
        self.instruction = self.entry_point;
        self.stack = vec![];
        for _ in 0..self.initial_stack_size {
            self.stack.push(Value::uninitialized_reference());
        }
        while self.instruction < self.instructions.len() {
            if self.execute(InstructionWrapper::InstructionLocation(self.instruction))? {
                self.instruction += 1;
            }
        }
        Ok(())
    }

    pub fn execute(&mut self, ins: InstructionWrapper<TS>) -> Result<bool, FreightError> {
        use Instruction::*;
        let (instruction, mut increment_index) = match &ins {
            InstructionWrapper::RawInstruction(i) => (i, false),
            InstructionWrapper::InstructionLocation(index) => (&self.instructions[*index], true),
        };

        match instruction {
            Create {
                location,
                creation_callback,
            } => match location {
                Location::Register(reg) => self.registers[reg.id()] = creation_callback(self),
                Location::Addr(addr) => *self.get_stack_mut(*addr) = creation_callback(self),
            },

            SetRaw { location, value } => match location {
                Location::Register(reg) => self.registers[reg.id()] = value.clone(),
                Location::Addr(addr) => self.set(*addr, value.clone()),
            },

            Assign { location, value } => match location {
                Location::Register(reg) => self.registers[reg.id()].assign(value.clone()),
                Location::Addr(addr) => self.stack[self.frame + addr].assign(value.clone()),
            },

            Move { from, to } => match (from, to) {
                (Location::Register(from), Location::Register(to)) => {
                    self.registers[to.id()] = std::mem::take(&mut self.registers[from.id()])
                }
                (Location::Register(from), Location::Addr(to)) => {
                    *self.get_stack_mut(*to) = std::mem::take(&mut self.registers[from.id()])
                }
                (Location::Addr(from), Location::Register(to)) => {
                    self.registers[to.id()] = self.get_stack(*from).clone()
                }
                (Location::Addr(from), Location::Addr(to)) => {
                    *self.get_stack_mut(*to) = self.get_stack(*from).clone()
                }
            },

            Swap(location_a, location_b) => {
                match (location_a, location_b) {
                    (Location::Register(reg1), Location::Register(reg2)) => {
                        self.registers.swap(reg1.id(), reg2.id())
                    }
                    (Location::Register(reg), Location::Addr(addr))
                    | (Location::Addr(addr), Location::Register(reg)) => std::mem::swap(
                        &mut self.registers[reg.id()],
                        &mut self.stack[*addr + self.frame],
                    ),
                    (Location::Addr(addr1), Location::Addr(addr2)) => {
                        self.stack.swap(*addr1 + self.frame, *addr2 + self.frame)
                    }
                }
                todo!()
            }

            PushRaw(value) => self.stack.push(value.clone()),
            Push(from) => match from {
                Location::Register(reg) => self.stack.push(self.registers[reg.id()].clone()),
                Location::Addr(addr) => self.stack.push(self.get_stack(*addr).clone()),
            },
            #[cfg(feature = "popped_register")]
            Pop => self.registers[RegisterId::Popped.id()] = self.stack.pop().unwrap_or_default(),
            #[cfg(not(feature = "popped_register"))]
            Pop => self.registers[RegisterId::Return.id()] = self.stack.pop().unwrap_or_default(),

            UnaryOperation(unary_op) => {
                self.registers[RegisterId::Return.id()] =
                    unary_op.apply_1(&self.registers[RegisterId::Return.id()]);
            }
            BinaryOperation(binary_op) => {
                self.registers[RegisterId::Return.id()] = binary_op.apply_2(
                    &self.registers[RegisterId::Return.id()],
                    &self.registers[RegisterId::RightOperand.id()],
                );
            }
            UnaryOperationWithHeld(unary_op) => {
                self.registers[RegisterId::Return.id()] =
                    unary_op.apply_1(self.get_stack(HELD_VALUE_ADDRESS))
            }
            BinaryOperationWithHeld(binary_op) => {
                self.registers[RegisterId::Return.id()] = binary_op.apply_2(
                    self.get_stack(HELD_VALUE_ADDRESS),
                    &self.registers[RegisterId::RightOperand.id()],
                )
            }

            Invoke {
                arg_count,
                stack_size,
                instruction,
            } => {
                self.do_invoke(*arg_count, *stack_size, *instruction);
                increment_index = false;
            }
            InvokeDynamic { arg_count } => {
                let func = (&self.registers[0])
                    .cast_to_function()
                    .ok_or(FreightError::InvalidInvocationTarget)?;
                if *arg_count != func.arg_count {
                    return Err(FreightError::IncorrectArgumentCount {
                        expected: func.arg_count,
                        actual: *arg_count,
                    });
                }
                match &func.function_type {
                    FunctionType::Static => (),
                    FunctionType::CapturingDef(_) => {
                        return Err(FreightError::InvalidInvocationTarget)
                    }
                    FunctionType::CapturingRef(values) => {
                        self.stack.extend(values.iter().map(|v| v.dupe_ref()))
                    }
                }
                self.do_invoke(func.arg_count, func.stack_size, func.location);
                increment_index = false;
            }
            InvokeNative(func) => self.registers[RegisterId::Return.id()] = func(self),
            Return { stack_size } => self.do_return(*stack_size),
            ReturnConstant { value, stack_size } => {
                self.registers[RegisterId::Return.id()] = value.clone();
                self.do_return(*stack_size);
            }
            CaptureValues => {
                let func = self
                    .get_register(RegisterId::Return)
                    .cast_to_function()
                    .ok_or(FreightError::InvalidInvocationTarget)?;
                let FunctionType::CapturingDef(capture) = &func.function_type else {
                    return Err(FreightError::InvalidInvocationTarget);
                };
                *self.get_register_mut(RegisterId::Return) = FunctionRef {
<<<<<<< HEAD
                    function_type: FunctionType::<TS>::CapturingRef(
                        capture
                            .iter()
                            .map(|i| self.get_stack(*i).dupe_ref())
                            .collect(),
                    ),
=======
                    function_type: FunctionType::<TS>::CapturingRef(Rc::new(
                        capture.iter().map(|i| self.get(*i).dupe_ref()).collect(),
                    )),
>>>>>>> 3009fa50
                    ..func.clone()
                }
                .into();
            }
        }
        Ok(increment_index)
    }
<<<<<<< HEAD
=======

    fn execute_next(&mut self) -> Result<(), FreightError> {
        if self.execute(InstructionWrapper::InstructionLocation(self.instruction))? {
            self.instruction += 1;
        }
        Ok(())
    }

    pub fn run(&mut self) -> Result<(), FreightError> {
        self.instruction = self.entry_point;
        self.stack = vec![];
        for _ in 0..self.initial_stack_size {
            self.stack.push(Value::uninitialized_reference());
        }
        while self.instruction < self.instructions.len() {
            self.execute_next();
        }
        Ok(())
    }
>>>>>>> 3009fa50
}<|MERGE_RESOLUTION|>--- conflicted
+++ resolved
@@ -91,7 +91,7 @@
         let arg_count = args.len();
         self.stack.extend(args);
         self.execute(InstructionWrapper::RawInstruction(
-            Instruction::InvokeDynamic(arg_count),
+            Instruction::InvokeDynamic { arg_count },
         ))?;
         while self.frames.len() > frame_num {
             self.execute_next()?;
@@ -123,6 +123,13 @@
 
 /// execution functionality
 impl<TS: TypeSystem> ExecutionContext<TS> {
+    fn execute_next(&mut self) -> Result<(), FreightError> {
+        if self.execute(InstructionWrapper::InstructionLocation(self.instruction))? {
+            self.instruction += 1;
+        }
+        Ok(())
+    }
+
     pub fn run(&mut self) -> Result<(), FreightError> {
         self.instruction = self.entry_point;
         self.stack = vec![];
@@ -130,9 +137,7 @@
             self.stack.push(Value::uninitialized_reference());
         }
         while self.instruction < self.instructions.len() {
-            if self.execute(InstructionWrapper::InstructionLocation(self.instruction))? {
-                self.instruction += 1;
-            }
+            self.execute_next()?;
         }
         Ok(())
     }
@@ -271,18 +276,12 @@
                     return Err(FreightError::InvalidInvocationTarget);
                 };
                 *self.get_register_mut(RegisterId::Return) = FunctionRef {
-<<<<<<< HEAD
-                    function_type: FunctionType::<TS>::CapturingRef(
+                    function_type: FunctionType::<TS>::CapturingRef(Rc::new(
                         capture
                             .iter()
                             .map(|i| self.get_stack(*i).dupe_ref())
                             .collect(),
-                    ),
-=======
-                    function_type: FunctionType::<TS>::CapturingRef(Rc::new(
-                        capture.iter().map(|i| self.get(*i).dupe_ref()).collect(),
                     )),
->>>>>>> 3009fa50
                     ..func.clone()
                 }
                 .into();
@@ -290,26 +289,4 @@
         }
         Ok(increment_index)
     }
-<<<<<<< HEAD
-=======
-
-    fn execute_next(&mut self) -> Result<(), FreightError> {
-        if self.execute(InstructionWrapper::InstructionLocation(self.instruction))? {
-            self.instruction += 1;
-        }
-        Ok(())
-    }
-
-    pub fn run(&mut self) -> Result<(), FreightError> {
-        self.instruction = self.entry_point;
-        self.stack = vec![];
-        for _ in 0..self.initial_stack_size {
-            self.stack.push(Value::uninitialized_reference());
-        }
-        while self.instruction < self.instructions.len() {
-            self.execute_next();
-        }
-        Ok(())
-    }
->>>>>>> 3009fa50
 }