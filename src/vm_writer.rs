use crate::{
    execution_context::ExecutionContext,
    expression::Expression,
    function::{FunctionWriter, FunctionRef},
    instruction::Instruction,
    TypeSystem, error::FreightError,
};

#[derive(Debug)]
pub struct VMWriter<TS: TypeSystem> {
    instructions: Vec<Instruction<TS>>,
}

impl<TS: TypeSystem> Default for VMWriter<TS> {
    fn default() -> VMWriter<TS> {
        VMWriter::new()
    }
}

impl<TS: TypeSystem> VMWriter<TS> {
    pub fn new() -> VMWriter<TS> {
        Self {
            instructions: vec![],
        }
    }

<<<<<<< HEAD
    pub fn include_function(&mut self, function: FunctionBuilder<TS>) -> FunctionRef<TS> {
=======
    pub fn write_instructions(
        &mut self,
        instructions: impl IntoIterator<Item = Instruction<TS>>,
    ) -> usize {
        let begin = self.instructions.len();
        self.instructions.extend(instructions);
        begin
    }

    pub fn include_function(&mut self, function: FunctionWriter<TS>) -> FunctionRef<TS> {
>>>>>>> be9fdcc4
        let begin = self.instructions.len();
        let (arg_count, stack_size) = (function.args, function.stack_size);
        let function_type = function.function_type.clone();
        self.instructions.extend(function.build_instructions());
        FunctionRef {
            arg_count,
            stack_size,
            location: begin,
            function_type,
        }
    }

    pub fn finish(self, entry_point: FunctionRef<TS>) -> ExecutionContext<TS> {
        ExecutionContext::new(self.instructions, entry_point.stack_size, entry_point.location)
    }
}<|MERGE_RESOLUTION|>--- conflicted
+++ resolved
@@ -23,10 +23,7 @@
             instructions: vec![],
         }
     }
-
-<<<<<<< HEAD
-    pub fn include_function(&mut self, function: FunctionBuilder<TS>) -> FunctionRef<TS> {
-=======
+    
     pub fn write_instructions(
         &mut self,
         instructions: impl IntoIterator<Item = Instruction<TS>>,
@@ -37,7 +34,6 @@
     }
 
     pub fn include_function(&mut self, function: FunctionWriter<TS>) -> FunctionRef<TS> {
->>>>>>> be9fdcc4
         let begin = self.instructions.len();
         let (arg_count, stack_size) = (function.args, function.stack_size);
         let function_type = function.function_type.clone();
