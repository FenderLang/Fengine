--- conflicted
+++ resolved
@@ -1,8 +1,6 @@
 use crate::{
-    error::FreightError,
     execution_context::ExecutionContext,
-    expression::Expression,
-    function::{FunctionWriter, FunctionRef},
+    function::{FunctionRef, FunctionWriter},
     instruction::Instruction,
     TypeSystem,
 };
@@ -24,7 +22,7 @@
             instructions: vec![],
         }
     }
-    
+
     pub fn write_instructions(
         &mut self,
         instructions: impl IntoIterator<Item = Instruction<TS>>,
@@ -47,24 +45,11 @@
         }
     }
 
-<<<<<<< HEAD
-    pub fn declare_variable(&mut self) -> usize {
-        self.stack_size += 1;
-        self.stack_size - 1
-    }
-
-    pub fn evaluate_expression(
-        &mut self,
-        expression: Expression<TS>,
-    ) -> Result<usize, FreightError> {
-        Ok(self.write_instructions(expression.build_instructions()?))
-    }
-
-    pub fn finish(self, entry_point: usize) -> ExecutionContext<TS> {
-        ExecutionContext::new(self.instructions, self.stack_size, entry_point)
-=======
     pub fn finish(self, entry_point: FunctionRef<TS>) -> ExecutionContext<TS> {
-        ExecutionContext::new(self.instructions, entry_point.stack_size, entry_point.location)
->>>>>>> 3009fa50
+        ExecutionContext::new(
+            self.instructions,
+            entry_point.stack_size,
+            entry_point.location,
+        )
     }
 }